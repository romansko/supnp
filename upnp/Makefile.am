#
# "Makefile.am" for "libupnp/upnp"
#
# Copyright (C) 2005 Rémi Turboult <r3mi@users.sourceforge.net>
#

if ENABLE_JSON
JSON_DIR=../cJSON
else
JSON_DIR=
endif

SUBDIRS = . sample $(JSON_DIR)

AM_CPPFLAGS = \
	-I$(srcdir)/inc \
	-I$(top_srcdir)/ixml/inc

if ENABLE_JSON
AM_CPPFLAGS += -I$(top_srcdir)/cJSON
endif


LDADD = \
	libupnp.la \
	$(top_builddir)/ixml/libixml.la


upnpincludedir = $(includedir)/upnp
upnpinclude_HEADERS = \
    inc/UpnpActionComplete.h \
	inc/UpnpActionRequest.h \
	inc/Callback.h \
	inc/UpnpDiscovery.h \
	inc/UpnpEvent.h \
	inc/UpnpEventSubscribe.h \
	inc/UpnpExtraHeaders.h \
	inc/UpnpFileInfo.h \
	inc/list.h \
	inc/UpnpStateVarComplete.h \
	inc/UpnpStateVarRequest.h \
	inc/UpnpSubscriptionRequest.h \
	inc/UpnpString.h \
	inc/upnp.h \
	inc/upnpdebug.h \
	inc/UpnpGlobal.h \
	inc/UpnpInet.h \
	inc/UpnpIntTypes.h \
	inc/UpnpStdInt.h \
	inc/UpnpUniStd.h \
	inc/file_utils.h

nodist_upnpinclude_HEADERS = inc/upnpconfig.h 
if ENABLE_TOOLS
upnpinclude_HEADERS += inc/upnptools.h 
endif

if ENABLE_JSON
upnpinclude_HEADERS += $(top_srcdir)/cJSON/cJSON.h
endif

<<<<<<< HEAD
if UPNP_ENABLE_OPEN_SSL
upnpinclude_HEADERS += \
	inc/file_utils.h
else
if ENABLE_SUPNP
upnpinclude_HEADERS += \
	inc/file_utils.h
endif
endif

=======
>>>>>>> 177e17a0
# OpenSSL Wrapper
if UPNP_ENABLE_OPEN_SSL
upnpinclude_HEADERS += inc/openssl_wrapper.h 
endif

# SUPnP
if ENABLE_SUPNP
upnpinclude_HEADERS += \
	inc/supnp_err.h \
	inc/supnp_captoken.h \
	inc/supnp_device.h \
	inc/supnp.h
endif

lib_LTLIBRARIES = libupnp.la

libupnp_la_CPPFLAGS = $(AM_CPPFLAGS) -I$(srcdir)/src/inc 

libupnp_la_LDFLAGS = \
	-version-info $(LT_VERSION_UPNP) \
	-export-symbols-regex '^S?Upnp.*' \
	$(top_builddir)/ixml/libixml.la

if WIN32
libupnp_la_LDFLAGS += \
	-no-undefined \
	-liphlpapi \
	-lws2_32
endif

libupnp_la_SOURCES = \
	src/inc/config.h \
	src/inc/client_table.h \
	src/inc/gena.h \
	src/inc/gena_ctrlpt.h \
	src/inc/gena_device.h \
	src/inc/GenlibClientSubscription.h \
	src/inc/httpparser.h \
	src/inc/httpreadwrite.h \
	src/inc/md5.h \
	src/inc/membuffer.h \
	src/inc/miniserver.h \
	src/inc/netall.h \
	src/inc/parsetools.h \
	src/inc/service_table.h \
	src/inc/soaplib.h \
	src/inc/sock.h \
	src/inc/statcodes.h \
	src/inc/strintmap.h \
	src/inc/ssdplib.h \
	src/inc/sysdep.h \
	src/inc/unixutil.h \
	src/inc/upnpapi.h \
	src/inc/uri.h \
	src/inc/urlconfig.h \
	src/inc/upnputil.h \
	src/inc/uuid.h \
	src/inc/VirtualDir.h \
	src/inc/webserver.h

# threadutil
upnpinclude_HEADERS += \
	inc/ithread.h

libupnp_la_CPPFLAGS += -I$(srcdir)/src/threadutil
libupnp_la_SOURCES += \
	src/threadutil/FreeList.h \
	src/threadutil/FreeList.c \
	src/threadutil/LinkedList.h \
	src/threadutil/LinkedList.c \
	src/threadutil/ThreadPool.h \
	src/threadutil/ThreadPool.c \
	src/threadutil/TimerThread.h \
	src/threadutil/TimerThread.c

# ssdp
if ENABLE_SSDP
libupnp_la_SOURCES += \
    src/ssdp/SSDPResultData.c \
	src/ssdp/SSDPResultData.h \
	src/ssdp/SSDPResultDataCallback.c \
	src/ssdp/SSDPResultDataCallback.h \
	src/ssdp/ssdp_device.c \
	src/ssdp/ssdp_ctrlpt.c \
	src/ssdp/ssdp_server.c
endif

# soap
if ENABLE_SOAP
libupnp_la_SOURCES += \
	src/soap/soap_device.c \
	src/soap/soap_ctrlpt.c \
	src/soap/soap_common.c
endif

# genlib
libupnp_la_SOURCES += \
	src/genlib/miniserver/miniserver.c \
	src/genlib/client_table/client_table.c \
	src/genlib/client_table/GenlibClientSubscription.c \
	src/genlib/service_table/service_table.c \
	src/genlib/util/membuffer.c \
	src/genlib/util/strintmap.c \
	src/genlib/util/util.c \
	src/genlib/util/list.c \
	src/genlib/net/sock.c \
	src/genlib/net/http/httpparser.c \
	src/genlib/net/http/httpreadwrite.c \
	src/genlib/net/http/statcodes.c \
	src/genlib/net/http/webserver.c \
	src/genlib/net/http/parsetools.c \
	src/genlib/net/uri/uri.c

# gena
if ENABLE_GENA
libupnp_la_SOURCES += \
	src/gena/gena_device.c \
	src/gena/gena_ctrlpt.c \
	src/gena/gena_callback2.c
endif

# api
libupnp_la_SOURCES += \
    src/api/UpnpActionComplete.c \
	src/api/UpnpActionRequest.c \
	src/api/UpnpDiscovery.c \
	src/api/UpnpEvent.c \
	src/api/UpnpEventSubscribe.c \
	src/api/UpnpExtraHeaders.c \
	src/api/UpnpFileInfo.c \
	src/api/UpnpStateVarComplete.c \
	src/api/UpnpStateVarRequest.c \
	src/api/UpnpSubscriptionRequest.c \
	src/api/UpnpString.c \
	src/api/upnpapi.c \
	src/api/upnpdebug.c

# File Utils
libupnp_la_SOURCES += src/file/file_utils.c

if ENABLE_TOOLS
libupnp_la_SOURCES += src/api/upnptools.c
endif

if ENABLE_JSON
libupnp_la_SOURCES += $(top_srcdir)/cJSON/cJSON.c
endif

if UPNP_ENABLE_OPEN_SSL
libupnp_la_SOURCES += src/openssl/openssl_wrapper.c
endif

if ENABLE_SUPNP
libupnp_la_SOURCES += \
	src/supnp/supnp.c \
	src/supnp/supnp_captoken.c \
	src/supnp/supnp_device.c
endif

if ENABLE_DEBUG
AM_CPPFLAGS         += -DDEBUG -DUPNP_HAVE_DEBUG -DSTATS
else
AM_CPPFLAGS         += -DNDEBUG
endif

# uuid
if ENABLE_UUID
libupnp_la_SOURCES += \
	src/uuid/md5.c \
	src/uuid/sysdep.c \
	src/uuid/uuid.c
endif


# urlconfig
libupnp_la_SOURCES += src/urlconfig/urlconfig.c


if WINDOWS
# inet_pton (needed on Win32, compiles to nothing elsewhere)
libupnp_la_SOURCES += \
	src/inet_pton.c \
	src/inc/inet_pton.h
endif


# check / distcheck tests
check_PROGRAMS = test_init test_url test_log test_list
TESTS = test_init test_url test_log test_list
test_init_SOURCES = test/test_init.c
test_url_SOURCES = test/test_url.c
test_log_SOURCES = test/test_log.c
test_list_SOURCES = test/test_list.c


EXTRA_DIST = \
	m4/libupnp.m4 \
	src/win_dll.c

CLEANFILES = libupnp_err.log libupnp_info.log<|MERGE_RESOLUTION|>--- conflicted
+++ resolved
@@ -59,19 +59,6 @@
 upnpinclude_HEADERS += $(top_srcdir)/cJSON/cJSON.h
 endif
 
-<<<<<<< HEAD
-if UPNP_ENABLE_OPEN_SSL
-upnpinclude_HEADERS += \
-	inc/file_utils.h
-else
-if ENABLE_SUPNP
-upnpinclude_HEADERS += \
-	inc/file_utils.h
-endif
-endif
-
-=======
->>>>>>> 177e17a0
 # OpenSSL Wrapper
 if UPNP_ENABLE_OPEN_SSL
 upnpinclude_HEADERS += inc/openssl_wrapper.h 
