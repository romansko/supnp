/**************************************************************************
 *
 * Copyright (c) 2000-2003 Intel Corporation
 * All rights reserved.
 * Copyright (c) 2012 France Telecom All rights reserved.
 *
 * Redistribution and use in source and binary forms, with or without
 * modification, are permitted provided that the following conditions are met:
 *
 * - Redistributions of source code must retain the above copyright notice,
 * this list of conditions and the following disclaimer.
 * - Redistributions in binary form must reproduce the above copyright notice,
 * this list of conditions and the following disclaimer in the documentation
 * and/or other materials provided with the distribution.
 * - Neither name of Intel Corporation nor the names of its contributors
 * may be used to endorse or promote products derived from this software
 * without specific prior written permission.
 *
 * THIS SOFTWARE IS PROVIDED BY THE COPYRIGHT HOLDERS AND CONTRIBUTORS
 * "AS IS" AND ANY EXPRESS OR IMPLIED WARRANTIES, INCLUDING, BUT NOT
 * LIMITED TO, THE IMPLIED WARRANTIES OF MERCHANTABILITY AND FITNESS FOR
 * A PARTICULAR PURPOSE ARE DISCLAIMED. IN NO EVENT SHALL INTEL OR
 * CONTRIBUTORS BE LIABLE FOR ANY DIRECT, INDIRECT, INCIDENTAL, SPECIAL,
 * EXEMPLARY, OR CONSEQUENTIAL DAMAGES (INCLUDING, BUT NOT LIMITED TO,
 * PROCUREMENT OF SUBSTITUTE GOODS OR SERVICES; LOSS OF USE, DATA, OR
 * PROFITS; OR BUSINESS INTERRUPTION) HOWEVER CAUSED AND ON ANY THEORY
 * OF LIABILITY, WHETHER IN CONTRACT, STRICT LIABILITY, OR TORT (INCLUDING
 * NEGLIGENCE OR OTHERWISE) ARISING IN ANY WAY OUT OF THE USE OF THIS
 * SOFTWARE, EVEN IF ADVISED OF THE POSSIBILITY OF SUCH DAMAGE.
 *
 **************************************************************************/

#ifndef INTERNAL_CONFIG_H
#define INTERNAL_CONFIG_H

#include "autoconfig.h"

/*!
 *  \name Compile time configuration options
 *
 *  The Linux SDK for UPnP Devices contains some compile-time parameters
 *  that effect the behavior of the SDK.  All configuration options are
 *  located in {\tt src/inc/config.h}.
 *
 * @{
 */

/*!
 *  \name THREAD_IDLE_TIME
 *
 *  The {\tt THREAD_IDLE_TIME} constant determines when a thread will be
 *  removed from the thread pool and returned to the operating system. When
 *  a thread in the thread pool has been idle for this number of milliseconds
 *  the thread will be released from the thread pool.  The default value is
 *  5000 milliseconds (5 seconds).
 *
 * @{
 */
#define THREAD_IDLE_TIME 5000
/* @} */

/*!
 * \name JOBS_PER_THREAD
 *
 * The {\tt JOBS_PER_THREAD} constant determines when a new thread will be
 * allocated to the thread pool inside the  SDK. The thread pool will
 * try and maintain this jobs/thread ratio. When the jobs/thread ratio
 * becomes greater than this, then a new thread (up to the max) will be
 * allocated to the thread pool.  The default ratio is 10 jobs/thread.
 *
 * @{
 */
#define JOBS_PER_THREAD 10
/* @} */

/*!
 * \name MIN_THREADS
 *
 * The {\tt MIN_THREADS} constant defines the minimum number of threads the
 * thread pool inside the SDK will create.  The thread pool will
 * always have this number of threads. These threads are used
 * for both callbacks into applications built on top of the SDK and also
 * for making connections to other control points and devices. This number
 * includes persistent threads.  The default value is two threads.
 *
 * @{
 */
#define MIN_THREADS 2
/* @} */

/*!
 * \name MAX_THREADS
 *
 * The {\tt MAX_THREADS} constant defines the maximum number of threads the
 * thread pool inside the SDK will create.  These threads are used
 * for both callbacks into applications built on top of the library and also
 * for making connections to other control points and devices.  It is not
 * recommended that this value be below 10, since the threads are
 * necessary for correct operation.  This value can be increased for greater
 * performance in operation at the expense of greater memory overhead.  The
 * default value is 12.
 *
 * @{
 */
#define MAX_THREADS 12
/* @} */

/*!
 * \name THREAD_STACK_SIZE
 *
 * The {\tt THREAD_STACK_SIZE} constant defines the minimum stack size (in
 * bytes) allocated for the stack of each thread the thread pool inside the
 * SDK will create.  These threads are used for both callbacks into
 * applications built on top of the library and also for making connections
 * to other control points and devices.  This value will not be used if it
 * is lower than ITHREAD_STACK_MIN or greater than a system-imposed limit.
 * This value can be used to lower memory overhead in embedded systems.
 * The default value is 0 (so it is not used by default).
 *
 * @{
 */
#define THREAD_STACK_SIZE (size_t)0
/* @} */

/*! \name MAX_JOBS_TOTAL
 *
 *  The {\tt MAX_JOBS_TOTAL} constant determines the maximum number of jobs
 *  that can be queued. If this limit is reached further jobs will be thrown
 *  to avoid memory exhaustion. The default value 100.
 *  (Added by Axis.)
 *
 * @{
 */
#define MAX_JOBS_TOTAL 100
/* @} */

/*! \name MAX_SUBSCRIPTION_QUEUED_EVENTS
 *
 *  The {\tt MAX_SUBSCRIPTION_QUEUED_EVENTS} determines the maximum number of
 *  events which can be queued for a given subscription before events begin
 *  to be discarded. This limits the amount of memory used for a
 *  non-responding subscribed entity.
 *
 * @{
 */
#define MAX_SUBSCRIPTION_QUEUED_EVENTS 10
/* @} */

/*! \name MAX_SUBSCRIPTION_EVENT_AGE
 *
 *  The {\tt MAX_SUBSCRIPTION__EVENT_AGE} determines the maximum number of
 *  seconds which an event can spend on a subscription queue (waiting for the
 *  event at the head of the queue to be communicated). This parameter will
 *  have no effect in most situations with the default (low) value of
 *  MAX_SUBSCRIPTION_QUEUED_EVENTS. However, if MAX_SUBSCRIPTION_QUEUED_EVENTS
 *  is set to a high value, the AGE parameter will allow pruning the queue in
 *  good conformance with the UPnP Device Architecture standard, at the
 *  price of higher potential memory use.
 *
 * @{
 */
#define MAX_SUBSCRIPTION_EVENT_AGE 30
/* @} */

/*!
 * \name DEFAULT_SOAP_CONTENT_LENGTH
 *
 * SOAP messages will read at most {\tt DEFAULT_SOAP_CONTENT_LENGTH} bytes.
 * This prevents devices that have a misbehaving web server to send
 * a large amount of data to the control point causing it to crash.
 * This can be adjusted dynamically with {\tt UpnpSetMaxContentLength}.
 *
 * @{
 */
#define DEFAULT_SOAP_CONTENT_LENGTH 16000
/* @} */

/*!
 * \name NUM_SSDP_COPY
 *
 * This configuration parameter determines how many copies of each SSDP
 * advertisement and search packets will be sent. By default it will send two
 * copies of every packet.
 *
 * @{
 */
#define NUM_SSDP_COPY 2
/* @} */

/*!
 * \name SSDP_PAUSE
 *
 * This configuration parameter determines the pause between identical SSDP
 * advertisement and search packets. The pause is measured in milliseconds
 * and defaults to 100.
 *
 * @{
 */
#define SSDP_PAUSE 100u
/* @} */

/*!
 * \name WEB_SERVER_BUF_SIZE
 *
 * This configuration parameter sets the maximum buffer size for the
 * webserver. The default value is 1MB.
 *
 * @{
 */
#define WEB_SERVER_BUF_SIZE (size_t)(1024 * 1024)
/* @} */

/*!
 * \name WEB_SERVER_CONTENT_LANGUAGE
 *
 * This configuration parameter sets the value of the Content-Language
 * header for the webserver. Thanks to this parameter, the use can advertize
 * the language used by the device in the description (friendlyName) and
 * presentation steps of UPnP. The default value is empty string so no
 * Content-Language header is added.
 *
 * @{
 */
#define WEB_SERVER_CONTENT_LANGUAGE ""
/* @} */

/*!
 * \name AUTO_RENEW_TIME
 *
 * The {\tt AUTO_RENEW_TIME} is the time, in seconds, before a subscription
 * expires that the SDK automatically resubscribes.  The default
 * value is 10 seconds.  Setting this value too low can result in the
 * subscription renewal not making it to the device in time, causing the
 * subscription to timeout. In order to avoid continually resubscribing
 * the minimum subscription time is five seconds more than the auto renew
 * time.
 *
 * @{
 */
#define AUTO_RENEW_TIME 10
/* @} */

/*!
 * \name CP_MINIMUM_SUBSCRIPTION_TIME
 *
 * The {\tt CP_MINIMUM_SUBSCRIPTION_TIME} is the minimum subscription time
 * allowed for a control point using the SDK. Subscribing for less than
 * this time automatically results in a subscription for this amount.  The
 * default value is 5 seconds more than the {\tt AUTO_RENEW_TIME}, or 15
 * seconds.
 *
 * @{
 */
#define CP_MINIMUM_SUBSCRIPTION_TIME (AUTO_RENEW_TIME + 5)
/* @} */

/*!
 * \name MAX_SEARCH_TIME
 *
 * The {\tt MAX_SEARCH_TIME} is the maximum time
 * allowed for an SSDP search by a control point. Searching for greater than
 * this time automatically results in a search for this amount.  The default
 * value is 80 seconds.
 *
 * @{
 */
#define MAX_SEARCH_TIME 80
/* @} */

/*!
 * \name MIN_SEARCH_TIME
 *
 * The {\tt MIN_SEARCH_TIME} is the minimumm time
 * allowed for an SSDP search by a control point. Searching for less than
 * this time automatically results in a search for this amount.  The default
 * value is 2 seconds.
 *
 * @{
 */
#define MIN_SEARCH_TIME 2
/* @} */

/*!
 * \name AUTO_ADVERTISEMENT_TIME
 *
 * The {\tt AUTO_ADVERTISEMENT_TIME} is the time, in seconds, before an
 * device advertisements expires before a renewed advertisement is sent.
 * The default time is 30 seconds.
 *
 * @{
 */
#define AUTO_ADVERTISEMENT_TIME 30
/* @} */

/*!
 * \name SSDP_PACKET_DISTRIBUTE
 *
 * The {\tt SSDP_PACKET_DISTRIBUTE} enables the SSDP packets to be sent
 * at an interval equal to half of the expiration time of SSDP packets
 * minus the AUTO_ADVERTISEMENT_TIME. This is used to increase
 * the probability of SSDP packets reaching to control points.
 * It is recommended that this flag be turned on for embedded wireless
 * devices.
 *
 * @{
 */
#define SSDP_PACKET_DISTRIBUTE 1
/* @} */

/*!
 * \name GENA_NOTIFICATION_SENDING_TIMEOUT
 *
 * The {\tt GENA_NOTIFICATION_SENDING_TIMEOUT} specifies the number of seconds
 * to wait for sending GENA notifications to the Control Point.
 *
 * This timeout will be used to know how many seconds GENA notification threads
 * will wait to write on the socket to send the notification. By putting a
 * lower value than HTTP_DEFAULT_TIMEOUT, the thread will not wait too long and
 * will return quickly if writing is impossible. This is very useful as some
 * Control Points disconnect from the network without unsubscribing as a result
 * if HTTP_DEFAULT_TIMEOUT is used, all the GENA threads will be blocked to send
 * notifications to those disconnected Control Points until the subscription
 * expires.
 *
 * @{
 */
#define GENA_NOTIFICATION_SENDING_TIMEOUT HTTP_DEFAULT_TIMEOUT
/* @} */

/*!
 * \name GENA_NOTIFICATION_ANSWERING_TIMEOUT
 *
 * The {\tt GENA_NOTIFICATION_ANSWERING_TIMEOUT} specifies the number of seconds
 * to wait for receiving the answer to a GENA notification from the Control
 * Point.
 *
 * This timeout will be used to know how many seconds GENA notification threads
 * will wait on the socket to read for an answer from the CP. By putting a
 * lower value than HTTP_DEFAULT_TIMEOUT, the thread will not wait too long and
 * will return quickly if there is no answer from the CP. This is very useful as
 * some Control Points disconnect from the network without unsubscribing and if
 * HTTP_DEFAULT_TIMEOUT is used, all the GENA threads will be blocked to wait
 * for an answer from those disconnected Control Points until the subscription
 * expires. However, it should be noted that UDA specifies a value of 30s for
 * waiting the CP's answer.
 *
 * @{
 */
#define GENA_NOTIFICATION_ANSWERING_TIMEOUT HTTP_DEFAULT_TIMEOUT
/* @} */

/*!
 * \name Module Exclusion
 *
 * Depending on the requirements, the user can selectively discard any of
 * the major modules like SOAP, GENA, SSDP or the Internal web server. By
 * default everything is included inside the SDK.  By setting any of
 * the values below to 0, that component will not be included in the final
 * SDK.
 * \begin{itemize}
 *   \item {\tt EXCLUDE_SOAP[0,1]}
 *   \item {\tt EXCLUDE_GENA[0,1]}
 *   \item {\tt EXCLUDE_SSDP[0,1]}
 *   \item {\tt EXCLUDE_DOM [0,1]}
 *   \item {\tt EXCLUDE_MINISERVER[0,1]}
 *   \item {\tt EXCLUDE_WEB_SERVER[0,1]}
 *   \item {\tt EXCLUDE_JNI[0,1]}
 * \end{itemize}
 *
 * @{
 */
#define EXCLUDE_SSDP 0
#define EXCLUDE_SOAP 0
#define EXCLUDE_GENA 0
#define EXCLUDE_DOM 0
#define EXCLUDE_MINISERVER 0
#define EXCLUDE_WEB_SERVER 0
#ifdef USE_JNI
	#define EXCLUDE_JNI 0
#else
	#define EXCLUDE_JNI 1
#endif
/* @} */

/*!
 * \name Other debugging features
 *
 * The UPnP SDK contains other features to aid in debugging:
 * see <upnp/inc/upnpdebug.h>
 */

#define DEBUG_ALL 1
#define DEBUG_SSDP 0
#define DEBUG_SOAP 0
#define DEBUG_GENA 0
#define DEBUG_TPOOL 0
#define DEBUG_MSERV 0
#define DEBUG_DOM 0
#define DEBUG_HTTP 0
#define DEBUG_API 0

/*
 * @} Compile time configuration options
 */

/***************************************************************************
 * Do not change, Internal purpose only!!!
 ***************************************************************************/

/*!
 * @{
 */

/*
 * Set additional defines based on requested configuration
 */

/* configure --enable-client */
#if UPNP_HAVE_CLIENT
	#define INCLUDE_CLIENT_APIS 1
#endif

/* configure --enable-device */
#if UPNP_HAVE_DEVICE
	#define INCLUDE_DEVICE_APIS 1
#endif

/* configure --enable-webserver */
#if UPNP_HAVE_WEBSERVER
	#define INTERNAL_WEB_SERVER 1
#endif

/* configure --enable-ssdp */
#undef EXCLUDE_SSDP
#if UPNP_HAVE_SSDP
	#define EXCLUDE_SSDP 0
#else
	#define EXCLUDE_SSDP 1
#endif

/* configure --enable-soap */
#undef EXCLUDE_SOAP
#if UPNP_HAVE_SOAP
	#define EXCLUDE_SOAP 0
#else
	#define EXCLUDE_SOAP 1
#endif

/* configure --enable-gena */
#undef EXCLUDE_GENA
#if UPNP_HAVE_GENA
	#define EXCLUDE_GENA 0
#else
	#define EXCLUDE_GENA 1
#endif

#undef EXCLUDE_WEB_SERVER
#undef EXCLUDE_MINISERVER
#ifdef INTERNAL_WEB_SERVER
	#define EXCLUDE_WEB_SERVER 0
	#define EXCLUDE_MINISERVER 0
#else
	#define EXCLUDE_WEB_SERVER 1
	#define EXCLUDE_MINISERVER 1
#endif

#if EXCLUDE_SSDP == 1 && EXCLUDE_GENA == 1 && EXCLUDE_SOAP == 1 && \
	EXCLUDE_WEB_SERVER == 1
	#undef EXCLUDE_MINISERVER
	#define EXCLUDE_MINISERVER 1
	#if INTERNAL_WEB_SERVER
		#error "conflicting settings: use configure --disable-webserver"
	#endif
#endif

#if EXCLUDE_SSDP == 0 || EXCLUDE_GENA == 0 || EXCLUDE_SOAP == 0 || \
	EXCLUDE_WEB_SERVER == 0
	#undef EXCLUDE_MINISERVER
	#define EXCLUDE_MINISERVER 0
	#if EXCLUDE_WEB_SERVER == 0 && !defined INTERNAL_WEB_SERVER
		#error "conflicting settings : use configure --enable-webserver"
	#endif
#endif

/* SUPnP development check */
#if ENABLE_SUPNP == 1 && (ENABLE_JSON == 0 || UPNP_ENABLE_OPEN_SSL == 0)
#error "SUPnP was enabled but JSON / OpenSSL support was not"
#endif

<<<<<<< HEAD
=======
/* SUPNP requires SSDP */
#if ENABLE_SUPNP == 1 && EXCLUDE_SSDP == 1
#error "SUPnP requires SSDP to be enabled"
#endif

>>>>>>> 177e17a0
/*
 * @}
 */

#endif /* INTERNAL_CONFIG_H */<|MERGE_RESOLUTION|>--- conflicted
+++ resolved
@@ -487,14 +487,11 @@
 #error "SUPnP was enabled but JSON / OpenSSL support was not"
 #endif
 
-<<<<<<< HEAD
-=======
 /* SUPNP requires SSDP */
 #if ENABLE_SUPNP == 1 && EXCLUDE_SSDP == 1
 #error "SUPnP requires SSDP to be enabled"
 #endif
 
->>>>>>> 177e17a0
 /*
  * @}
  */
