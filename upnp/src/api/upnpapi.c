--- conflicted
+++ resolved
@@ -52,11 +52,7 @@
 #include "sysdep.h"
 #include "uuid.h"
 
-<<<<<<< HEAD
-#ifdef ENABLE_SUPNP
-=======
 #if ENABLE_SUPNP
->>>>>>> 177e17a0
 #include "supnp.h"
 #endif
 
@@ -548,11 +544,7 @@
 {
 	int retVal;
 
-<<<<<<< HEAD
-#ifdef ENABLE_SUPNP
-=======
 #if ENABLE_SUPNP
->>>>>>> 177e17a0
 	retVal = SUpnpInit();
 	if (retVal != SUPNP_E_SUCCESS) {
 		return retVal;
