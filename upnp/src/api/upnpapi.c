--- conflicted
+++ resolved
@@ -531,7 +531,24 @@
 }
 #endif
 
-<<<<<<< HEAD
+#ifdef UPNP_ENABLE_OPEN_SSL
+int UpnpInitSslContext(int initOpenSslLib, const SSL_METHOD *sslMethod)
+{
+	if (gSslCtx)
+		return UPNP_E_INIT;
+	if (initOpenSslLib) {
+		SSL_load_error_strings();
+		SSL_library_init();
+		OpenSSL_add_all_algorithms();
+	}
+	gSslCtx = SSL_CTX_new(sslMethod);
+	if (!gSslCtx) {
+		return UPNP_E_INIT_FAILED;
+	}
+	return UPNP_E_SUCCESS;
+}
+#endif
+
 #ifdef DEBUG
 /*!
  * \brief Prints thread pool statistics.
@@ -591,25 +608,6 @@
 	msg = msg;
 }
 #endif /* DEBUG */
-=======
-#ifdef UPNP_ENABLE_OPEN_SSL
-int UpnpInitSslContext(int initOpenSslLib, const SSL_METHOD *sslMethod)
-{
-	if (gSslCtx)
-		return UPNP_E_INIT;
-	if (initOpenSslLib) {
-		SSL_load_error_strings();
-		SSL_library_init();
-		OpenSSL_add_all_algorithms();
-	}
-	gSslCtx = SSL_CTX_new(sslMethod);
-	if (!gSslCtx) {
-		return UPNP_E_INIT_FAILED;
-	}
-	return UPNP_E_SUCCESS;
-}
-#endif
->>>>>>> 20b3fe3c
 
 int UpnpFinish(void)
 {
